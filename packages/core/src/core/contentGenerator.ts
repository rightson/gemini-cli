--- conflicted
+++ resolved
@@ -15,23 +15,16 @@
 import { GoogleGenAI } from '@google/genai';
 import { createCodeAssistContentGenerator } from '../code_assist/codeAssist.js';
 import { DEFAULT_GEMINI_MODEL } from '../config/models.js';
-<<<<<<< HEAD
-import { Config } from '../config/config.js';
-import { getEffectiveModel } from './modelCheck.js';
-import { UserTierId } from '../code_assist/types.js';
-import { 
-  UniversalContentRequest, 
-  UniversalResponse, 
-  UniversalEmbeddingRequest, 
-  UniversalEmbeddingResponse 
+import type { Config } from '../config/config.js';
+import type { UserTierId } from '../code_assist/types.js';
+import {
+  UniversalContentRequest,
+  UniversalResponse,
+  UniversalEmbeddingRequest,
+  UniversalEmbeddingResponse,
 } from './universalTypes.js';
-=======
-import type { Config } from '../config/config.js';
-
-import type { UserTierId } from '../code_assist/types.js';
 import { LoggingContentGenerator } from './loggingContentGenerator.js';
 import { InstallationManager } from '../utils/installationManager.js';
->>>>>>> 415a36a1
 
 /**
  * Interface abstracting the core functionalities for generating content and counting tokens.
@@ -53,8 +46,12 @@
   embedContent(request: EmbedContentParameters): Promise<EmbedContentResponse>;
 
   // New provider-agnostic methods
-  generateUniversalContent?(request: UniversalContentRequest): Promise<UniversalResponse>;
-  generateUniversalEmbedding?(request: UniversalEmbeddingRequest): Promise<UniversalEmbeddingResponse>;
+  generateUniversalContent?(
+    request: UniversalContentRequest,
+  ): Promise<UniversalResponse>;
+  generateUniversalEmbedding?(
+    request: UniversalEmbeddingRequest,
+  ): Promise<UniversalEmbeddingResponse>;
 
   userTier?: UserTierId;
   providerType?: ProviderType;
@@ -95,19 +92,12 @@
   config: Config,
   authType: AuthType | undefined,
 ): ContentGeneratorConfig {
-<<<<<<< HEAD
-  const geminiApiKey = process.env.GEMINI_API_KEY || undefined;
-  const googleApiKey = process.env.GOOGLE_API_KEY || undefined;
-  const googleCloudProject = process.env.GOOGLE_CLOUD_PROJECT || undefined;
-  const googleCloudLocation = process.env.GOOGLE_CLOUD_LOCATION || undefined;
-  const openaiApiKey = process.env.OPENAI_API_KEY || undefined;
-  const openaiBaseUrl = process.env.OPENAI_BASE_URL || undefined;
-=======
   const geminiApiKey = process.env['GEMINI_API_KEY'] || undefined;
   const googleApiKey = process.env['GOOGLE_API_KEY'] || undefined;
   const googleCloudProject = process.env['GOOGLE_CLOUD_PROJECT'] || undefined;
   const googleCloudLocation = process.env['GOOGLE_CLOUD_LOCATION'] || undefined;
->>>>>>> 415a36a1
+  const openaiApiKey = process.env['OPENAI_API_KEY'] || undefined;
+  const openaiBaseUrl = process.env['OPENAI_BASE_URL'] || undefined;
 
   // Use runtime model from config if available; otherwise, fall back to parameter or default
   const effectiveModel = config.getModel() || DEFAULT_GEMINI_MODEL;
@@ -148,12 +138,17 @@
   if (authType === AuthType.OPENAI_API_KEY && openaiApiKey) {
     contentGeneratorConfig.provider = ProviderType.OPENAI;
     contentGeneratorConfig.apiKey = openaiApiKey;
-    contentGeneratorConfig.baseUrl = openaiBaseUrl || 'https://api.openai.com/v1';
+    contentGeneratorConfig.baseUrl =
+      openaiBaseUrl || 'https://api.openai.com/v1';
     return contentGeneratorConfig;
   }
 
   // Handle OpenAI-compatible endpoints
-  if (authType === AuthType.OPENAI_COMPATIBLE && openaiApiKey && openaiBaseUrl) {
+  if (
+    authType === AuthType.OPENAI_COMPATIBLE &&
+    openaiApiKey &&
+    openaiBaseUrl
+  ) {
     contentGeneratorConfig.provider = ProviderType.OPENAI_COMPATIBLE;
     contentGeneratorConfig.apiKey = openaiApiKey;
     contentGeneratorConfig.baseUrl = openaiBaseUrl;
@@ -173,8 +168,8 @@
   const baseHeaders: Record<string, string> = {
     'User-Agent': userAgent,
   };
-
-<<<<<<< HEAD
+  const httpOptions = { headers: baseHeaders };
+
   // Handle OpenAI and OpenAI-compatible providers
   if (
     config.provider === ProviderType.OPENAI ||
@@ -186,14 +181,10 @@
     return new OpenAIContentGenerator(config, httpOptions);
   }
 
-  // Handle Google OAuth and Cloud Shell
-=======
->>>>>>> 415a36a1
   if (
     config.authType === AuthType.LOGIN_WITH_GOOGLE ||
     config.authType === AuthType.CLOUD_SHELL
   ) {
-    const httpOptions = { headers: baseHeaders };
     return new LoggingContentGenerator(
       await createCodeAssistContentGenerator(
         httpOptions,
@@ -219,12 +210,12 @@
         'x-gemini-api-privileged-user-id': `${installationId}`,
       };
     }
-    const httpOptions = { headers };
+    const geminiHttpOptions = { headers };
 
     const googleGenAI = new GoogleGenAI({
       apiKey: config.apiKey === '' ? undefined : config.apiKey,
       vertexai: config.vertexai,
-      httpOptions,
+      httpOptions: geminiHttpOptions,
     });
     return new LoggingContentGenerator(googleGenAI.models, gcConfig);
   }
